--- conflicted
+++ resolved
@@ -27,7 +27,30 @@
 import threading
 
 
+def default_spike_callback(info):
+    """
+    Code to run when a spike event is received.
 
+    Parameters
+    ----------
+    info - dict
+
+    """
+
+    return
+
+
+def default_ttl_callback(info):
+    """
+    Code to run when a TTL event is received.
+
+    Parameters
+    ----------
+    info - dict
+
+    """
+
+    return
 
 
 class EventListener:
@@ -76,15 +99,10 @@
         self.context = zmq.Context()
         self.socket = self.context.socket(zmq.SUB)
         self.socket.connect(self.url)
-<<<<<<< HEAD
         self.socket.setsockopt(zmq.SUBSCRIBE, b'')
-        self.running = False  # Stop flag
-=======
-        self.socket.setsockopt(zmq.SUBSCRIBE, b"")
-        self.socket.setsockopt(zmq.RCVTIMEO, 1000) # 1 second timeout
+        self.running = False  # Stop flag        self.socket.setsockopt(zmq.RCVTIMEO, 1000) # 1 second timeout
         self._stop_event = threading.Event()        
 
->>>>>>> 4032c290
         print("Initialized EventListener at " + self.url)
 
     def start(self, ):
@@ -92,18 +110,13 @@
         Starts the listening process, with separate callbacks for TTL events and spikes.
         """
         print("Starting EventListener")
-<<<<<<< HEAD
+        self._stop_event.clear()  # Clear stop event
         self.running = True
 
         poller = zmq.Poller()
         poller.register(self.socket, zmq.POLLIN)
 
-        while self.running:
-=======
-        self._stop_event.clear()  # Clear stop event
-
         while not self._stop_event.is_set():
->>>>>>> 4032c290
             try:
                 parts = self.socket.recv_multipart()
 
@@ -114,59 +127,19 @@
                     if info["event_type"] == "spike":
                         self.spike_callback(info)
                     else:
-<<<<<<< HEAD
                         self.ttl_callback(info)
-                        
-=======
-                        ttl_callback(info)
             except zmq.Again:
                 # Timeout occurred, continue loop to check stop flag
                 continue
->>>>>>> 4032c290
             except KeyboardInterrupt:
                 print("Stopped by KeyboardInterrupt")
                 break
             except Exception as e:
                 print(f"Error: {e}")
-<<<<<<< HEAD
-
-        print("EventListener stopped.")
-
-        
-    def stop(self):
-        """Call this method to stop the listener"""
-        self.running = False
-    
-    def spike_callback(self,info):
-        """
-        Code to run when a spike event is received.
-
-        Parameters
-        ----------
-        info - dict
-
-        """
-
-        return
-
-
-    def ttl_callback(self,info):
-        """
-        Code to run when a TTL event is received.
-
-        Parameters
-        ----------
-        info - dict
-
-        """
-
-        return
-=======
                 break
 
         print("EventListener stopped")
 
     def stop(self):
         """Call this method to stop the listener"""
-        self._stop_event.set()
->>>>>>> 4032c290
+        self._stop_event.set()