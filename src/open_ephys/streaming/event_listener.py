--- conflicted
+++ resolved
@@ -25,10 +25,7 @@
 import zmq
 import json
 import threading
-<<<<<<< HEAD
 
-=======
->>>>>>> a935a3b5
 
 def default_spike_callback(info):
     """
@@ -103,14 +100,9 @@
         self.socket = self.context.socket(zmq.SUB)
         self.socket.connect(self.url)
         self.socket.setsockopt(zmq.SUBSCRIBE, b"")
-<<<<<<< HEAD
-        self.socket.setsockopt(zmq.RCVTIMEO, 1000)  # 1 second timeout
-        self._stop_event = threading.Event()
-
-=======
         self.socket.setsockopt(zmq.RCVTIMEO, 1000) # 1 second timeout
         self._stop_event = threading.Event()        
->>>>>>> a935a3b5
+
         print("Initialized EventListener at " + self.url)
 
     def start(
@@ -131,11 +123,7 @@
         """
 
         print("Starting EventListener")
-<<<<<<< HEAD
-        self._stop_event.clear()
-=======
         self._stop_event.clear()  # Clear stop event
->>>>>>> a935a3b5
 
         while not self._stop_event.is_set():
             try:
@@ -157,17 +145,10 @@
                 break
             except Exception as e:
                 print(f"Error: {e}")
-<<<<<<< HEAD
                 break
 
-    def stop(self):
-        """Call this method to stop the listener"""
-        self._stop_event.set()
-=======
         print("EventListener stopped")
 
     def stop(self):
         """Call this method to stop the listener"""
-        self._stop_event.set()
-        
->>>>>>> a935a3b5
+        self._stop_event.set()